--- conflicted
+++ resolved
@@ -1,25 +1,9 @@
 <template>
   <CombinedTopBar :showIntake="true" />
-<<<<<<< HEAD
-  <div class="p-3 mx-auto max-w-7xl flex flex-col">
-    <header
-      class="
-        lg:ml-64
-        xl:ml-80
-        flex-grow flex flex-wrap
-        mt-8
-        lg:mt-4
-        mb-4
-        lg:mb-2
-        space-y-4
-        lg:space-y-1
-      "
-=======
   <div class="py-3 mx-auto max-w-7xl flex flex-col">
     <header
       v-if="account"
       class="md:ml-52 lg:ml-64 xl:ml-80 flex-grow flex flex-wrap pl-3 pr-5"
->>>>>>> 3d17e7da
     >
       <h1
         class="
@@ -103,7 +87,7 @@
     <div class="w-full max-w-full mt-5 flex">
       <nav
         class="
-          w-1/5
+          w-16
           md:w-52
           lg:w-64
           xl:w-80
@@ -156,13 +140,8 @@
           to="/leaderboards"
           :icon="LeaderboardsIcon"
           name="Leaderboards"
-<<<<<<< HEAD
-        /> -->
+        />
         <hr class="w-64 dark:border-gray-700 hidden md:block" />
-=======
-        />
-        <hr class="w-64" />
->>>>>>> 3d17e7da
         <SectionLink
           to="https://learnnear.club/"
           :icon="AcademicCapIcon"
