--- conflicted
+++ resolved
@@ -1,20 +1,12 @@
 <template>
   <main
     class="
-      w-4/5
       flex-grow flex flex-col
-<<<<<<< HEAD
-      space-y-4
-      pr-3
-      md:space-y-6 md:grid md:grid-cols-3 md:grid-flow-row-dense md:gap-3
-      -mt-6
-=======
       space-y-3
       md:space-y-0 md:grid md:grid-cols-3 md:grid-flow-row-dense md:gap-3
->>>>>>> 3d17e7da
     "
   >
-    <ScoreWidget class="row-span-2 order-1 md:order-none mt-6" />
+    <ScoreWidget class="row-span-2 order-1 md:order-none" />
     <LevelWidget class="row-span-1 order-2 md:order-none" />
     <BalanceWidget class="row-span-2 order-4 md:order-none" />
     <RankWidget class="row-span-1 order-3 md:order-none" />
